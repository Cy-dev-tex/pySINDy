--- conflicted
+++ resolved
@@ -10,8 +10,4 @@
 
 script:
   - pytest pySINDy
-<<<<<<< HEAD
-  - ./linting pySINDy
-=======
-  - python linting.py pySINDy
->>>>>>> 188d75fa
+  - python linting.py pySINDy